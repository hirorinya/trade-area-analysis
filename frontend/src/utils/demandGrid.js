--- conflicted
+++ resolved
@@ -28,16 +28,6 @@
   if (useRealData) {
     try {
       // Determine mesh level based on mesh size
-<<<<<<< HEAD
-      // Note: Database only contains level 4 (500m) data
-      let meshLevel = 4; // Default to 500m mesh (available in database)
-      if (meshSize >= 1000) meshLevel = 3; // 1km mesh
-      else if (meshSize >= 500) meshLevel = 4; // 500m mesh
-      else if (meshSize < 500) {
-        console.warn('250m mesh (level 5) requested but not available in database, using 500m mesh instead');
-        meshLevel = 4; // Use 500m mesh as fallback
-      }
-=======
       // Japan Statistics Bureau provides: 250m (level 5), 500m (level 4), 1000m (level 3)
       // Currently we only have 500m data loaded
       let meshLevel = 4; // Default to 500m mesh
@@ -58,7 +48,6 @@
       }
       
       console.log(`Mesh size requested: ${meshSize}m, using: ${actualMeshSize}m (level ${meshLevel})`)
->>>>>>> 89ff4df9
       
       console.log('Fetching real population data...');
       const realPopulationData = await fetchRealPopulationData(bounds, meshLevel, onProgress);
